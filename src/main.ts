--- conflicted
+++ resolved
@@ -293,13 +293,8 @@
   }
 
   // Add footer with information about the bot.
-<<<<<<< HEAD
-  message += `---\n
-<sub>[What is this?](https://github.com/AutoPas/DocTagChecker)</sub>`
-=======
   message += `---
 <sub>[What is this?](${projectURL})</sub>`
->>>>>>> 78efd940
 
   return message
 }
